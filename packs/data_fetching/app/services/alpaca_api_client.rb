--- conflicted
+++ resolved
@@ -60,13 +60,10 @@
     end
   end
 
-<<<<<<< HEAD
-  def handle_response(response, symbol) # rubocop:disable Metrics/MethodLength, Metrics/CyclomaticComplexity
+  def handle_response(response, symbol)
     # Parse JSON response body manually (Faraday 1.2.0 doesn't have :json middleware)
     parsed_body = response.body.is_a?(String) ? JSON.parse(response.body) : response.body
-=======
-  def handle_response(response, symbol)
->>>>>>> 970cdd63
+
     case response.status
     when 200
       parse_bars_response(parsed_body, symbol)
